--- conflicted
+++ resolved
@@ -440,15 +440,11 @@
     }
 
     fn also_completes(&self) -> Vec<AnyWorkId> {
-<<<<<<< HEAD
-        vec![WorkId::Gsub.into(), WorkId::Gpos.into()]
-=======
         vec![
             WorkId::Gpos.into(),
             WorkId::Gsub.into(),
             WorkId::Gdef.into(),
         ]
->>>>>>> e4c8eb04
     }
 
     fn exec(&self, context: &Context) -> Result<(), Error> {
